--- conflicted
+++ resolved
@@ -337,7 +337,6 @@
     return ot;
 }
 
-<<<<<<< HEAD
 unordered_set<shared_ptr<FsmNode>> FsmNode::after(const InputTrace & itrc, const OutputTrace & otrc)
 {
     vector<int> itrcRaw = itrc.get();
@@ -373,9 +372,6 @@
 }
 
 unordered_set<shared_ptr<FsmNode>> FsmNode::after(const InputTrace & itrc)
-=======
-unordered_set<shared_ptr<FsmNode>> FsmNode::after(const InputTrace& itrc)
->>>>>>> da07f4f3
 {
     unordered_set<shared_ptr<FsmNode>> nodeSet;
     nodeSet.insert(shared_from_this());
