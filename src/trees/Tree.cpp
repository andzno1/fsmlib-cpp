/*
 * Copyright. Gaël Dottel, Christoph Hilken, and Jan Peleska 2016 - 2021
 * 
 * Licensed under the EUPL V.1.1
 */
#include "trees/Tree.h"

using namespace std;

void Tree::calcLeaves()
{
	leaves.clear();
	root->calcLeaves(leaves);
}

void Tree::remove(const shared_ptr<TreeNode> thisNode, const shared_ptr<TreeNode> otherNode)
{
	thisNode->deleteNode();

	for (shared_ptr<TreeEdge> e : *thisNode->getChildren())
	{
		shared_ptr<TreeEdge> eOther = otherNode->hasEdge(e);
		if (eOther != nullptr)
		{
			remove(e->getTarget(), eOther->getTarget());
		}
	}
}

void Tree::printChildren(ostream & out, const shared_ptr<TreeNode> top, const shared_ptr<int> idNode) const
{
	int idNodeBase = *idNode;
	for (shared_ptr<TreeEdge> edge : *top->getChildren())
	{
		out << idNodeBase << " -> " << ++ *idNode << "[label = \"" << edge->getIO() << "\" ];" << endl;
		printChildren(out, edge->getTarget(), idNode);
    }
}

bool Tree::inPrefixRelation(std::vector<int> aPath, std::vector<int> bPath)
{
    if (aPath.size() == 0 || bPath.size() == 0)
        return false;
    for (unsigned i = 0; i<aPath.size() && i < bPath.size(); i++)
    {
        if (aPath[i] != bPath[i])
        {
            return false;
        }
    }
    return true;
}

Tree::Tree(const shared_ptr<TreeNode> root, const shared_ptr<FsmPresentationLayer> presentationLayer)
	: root(root), presentationLayer(presentationLayer)
{

}

<<<<<<< HEAD
Tree::Tree(const Tree* other): presentationLayer(other->presentationLayer)
{
    if (other->root != nullptr)
    {
        root = other->root->Clone();
    }
    if (other->leaves.size() > 0)
    {
        calcLeaves();
    }
}

std::vector<std::shared_ptr<TreeNode>> Tree::getLeaves()
=======
vector<shared_ptr<TreeNode>> Tree::getLeaves()
>>>>>>> da07f4f3
{
	calcLeaves();
	return leaves;
}

shared_ptr<TreeNode> Tree::getRoot() const
{
	return root;
}

std::shared_ptr<Tree> Tree::getSubTree(const shared_ptr<InputTrace> alpha)
{
    shared_ptr<TreeNode> afterAlpha = getRoot()->after(alpha->cbegin(), alpha->cend());
    shared_ptr<TreeNode> cpyNode = afterAlpha->clone();
    return make_shared<Tree>(cpyNode, presentationLayer);
}

IOListContainer Tree::getIOLists()
{
	shared_ptr<vector<vector<int>>> ioll = make_shared<vector<vector<int>>>();
	calcLeaves();

	for (shared_ptr<TreeNode> n : leaves)
	{
		ioll->push_back(n->getPath());
	}

	return IOListContainer(ioll, presentationLayer);
}



IOListContainer Tree::getIOListsWithPrefixes()
{
    shared_ptr<vector<vector<int>>> ioll = make_shared<vector<vector<int>>>();
    
    // Create empty I/O-list as vector
    vector<int> thisVec; 
    
    // Perform in-order traversal of the tree
    // and create all I/O-lists.
    root->traverse(thisVec,ioll);
    
    return IOListContainer(ioll, presentationLayer);
}

void Tree::remove(const shared_ptr<Tree> otherTree)
{
	remove(getRoot(), otherTree->getRoot());
}

void Tree::toDot(ostream & out)
{
	out << "digraph Tree {" << endl;
	out << "\trankdir=TB;" << endl;//Top -> Bottom, to create a vertical graph
	out << "\tnode [shape = circle];" << endl;
	shared_ptr<int> id = make_shared<int>(0);
	printChildren(out, root, id);
	out << "}";
}

IOListContainer Tree::getTestCases()
{
	return getIOLists();
}

IOListContainer Tree::getDeterministicTestCases()
{
	std::shared_ptr<std::vector<std::vector<int>>> ioll = std::make_shared<std::vector<std::vector<int>>>();
	std::shared_ptr<TreeNode> currentNode = root;
	ioll->push_back({-1});
	std::shared_ptr<std::vector<std::shared_ptr<TreeEdge>>> edges = currentNode->getChildren();

	for (size_t i=0; i < edges->size(); ++i)
	{
		std::shared_ptr<TreeEdge> edge = (*edges)[i];
		std::shared_ptr<TreeNode> node = edge->getTarget();
		ioll->push_back(node->getPath());
		std::shared_ptr<std::vector<std::shared_ptr<TreeEdge>>> newEdges = node->getChildren();
		std::copy (newEdges->begin(), newEdges->end(), std::back_inserter(*edges));
	}
	return IOListContainer(ioll, presentationLayer);
}

void Tree::add(const IOListContainer & tcl)
{
	shared_ptr<TreeNode> r = getRoot();
	r->add(tcl);
}

void Tree::addToRoot(const IOListContainer & tcl)
{
	shared_ptr<TreeNode> r = getRoot();
	r->addToThisNode(tcl);
}

void Tree::addToRoot(const vector<int> &lst)
{
    shared_ptr<TreeNode> r = getRoot();
    r->addToThisNode(lst);
}

void Tree::unionTree(const shared_ptr<Tree> otherTree)
{
	addToRoot(otherTree->getIOLists());
}

void Tree::addAfter(const InputTrace & tr, const IOListContainer & cnt)
{
	shared_ptr<TreeNode> r = getRoot();
	shared_ptr<TreeNode> n = r->after(tr.cbegin(), tr.cend());

	if (n == nullptr)
	{
		return;
	}
	n->addToThisNode(cnt);
}

bool Tree::isDefined(int y) const
{
    return root->isDefined(y);
}

size_t Tree::size() {
    
    size_t theSize = 0;
    
    shared_ptr<TreeNode> r = getRoot();
    r->calcSize(theSize);
    
    
    return theSize;
}

<<<<<<< HEAD
Tree* Tree::_clone() const
{
    return new Tree( this );
}

std::shared_ptr<Tree> Tree::Clone() const
{
    return std::shared_ptr<Tree>(_clone());
=======
std::shared_ptr<Tree> Tree::getPrefixRelationTree(const std::shared_ptr<Tree> & b)
{
    IOListContainer aIOlst = getIOLists();
    IOListContainer bIOlst = b->getIOLists();

    std::shared_ptr<std::vector<std::vector<int>>> aPrefixes = aIOlst.getIOLists();
    std::shared_ptr<std::vector<std::vector<int>>> bPrefixes = bIOlst.getIOLists();

    shared_ptr<TreeNode> r = make_shared<TreeNode>();
    shared_ptr<Tree> tree = make_shared<Tree>(r, presentationLayer);

    if (aPrefixes->at(0).size() == 0 && bPrefixes->at(0).size() == 0)
    {
        return tree;
    }

    if (aPrefixes->at(0).size() == 0)
    {
        return b;
    }
    if (bPrefixes->at(0).size() == 0)
    {
        return shared_from_this();
    }


    for (auto aPrefix : *aPrefixes)
    {
        for (auto bPrefix : *bPrefixes)
        {
            if (inPrefixRelation(aPrefix, bPrefix))
            {
                r->addToThisNode(aPrefix);
                r->addToThisNode(bPrefix);
            }
        }
    }
    return tree;

>>>>>>> da07f4f3
}<|MERGE_RESOLUTION|>--- conflicted
+++ resolved
@@ -57,7 +57,6 @@
 
 }
 
-<<<<<<< HEAD
 Tree::Tree(const Tree* other): presentationLayer(other->presentationLayer)
 {
     if (other->root != nullptr)
@@ -71,9 +70,6 @@
 }
 
 std::vector<std::shared_ptr<TreeNode>> Tree::getLeaves()
-=======
-vector<shared_ptr<TreeNode>> Tree::getLeaves()
->>>>>>> da07f4f3
 {
 	calcLeaves();
 	return leaves;
@@ -209,7 +205,6 @@
     return theSize;
 }
 
-<<<<<<< HEAD
 Tree* Tree::_clone() const
 {
     return new Tree( this );
@@ -218,7 +213,8 @@
 std::shared_ptr<Tree> Tree::Clone() const
 {
     return std::shared_ptr<Tree>(_clone());
-=======
+}
+
 std::shared_ptr<Tree> Tree::getPrefixRelationTree(const std::shared_ptr<Tree> & b)
 {
     IOListContainer aIOlst = getIOLists();
@@ -258,5 +254,4 @@
     }
     return tree;
 
->>>>>>> da07f4f3
 }