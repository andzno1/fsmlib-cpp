--- conflicted
+++ resolved
@@ -15,11 +15,8 @@
 #include "trees/IOListContainer.h"
 #include "trees/TreeEdge.h"
 #include "trees/TreeNode.h"
-<<<<<<< HEAD
 #include "fsm/SegmentedTrace.h"
-=======
 #include "cloneable/ICloneable.h"
->>>>>>> 392cd18d
 
 class Tree: public ICloneable, public std::enable_shared_from_this<Tree>
 {
@@ -47,12 +44,8 @@
 	std::vector<std::shared_ptr<TreeNode const>> calcLeaves() const;
 
 	//TODO
-<<<<<<< HEAD
-	void remove(const std::shared_ptr<TreeNode> thisNode,
-                const std::shared_ptr<TreeNode> otherNode);
-=======
-    void remove(const std::shared_ptr<TreeNode>& thisNode, const std::shared_ptr<TreeNode>& otherNode);
->>>>>>> 392cd18d
+    void remove(const std::shared_ptr<TreeNode>& thisNode,
+                const std::shared_ptr<TreeNode>& otherNode);
 
 	/**
 	Print every childran of this tree to a dot format into a standard output stream
@@ -201,8 +194,7 @@
      * @return Tree subtree with after-alpha as the new root node
      *         or null if no tree node could be found after applying alpha
      */
-<<<<<<< HEAD
-    std::shared_ptr<Tree> getSubTree(const std::shared_ptr<InputTrace> alpha);
+    std::shared_ptr<Tree> getSubTree(const std::shared_ptr<InputTrace>& alpha);
     
     /**
      *  return te TreeNode where the subtree after input trace alpha starts
@@ -226,12 +218,8 @@
     int tentativeAddToRoot(const std::vector<int>& alpha);
     int tentativeAddToRoot(SegmentedTrace& alpha) const;
 
-=======
-    std::shared_ptr<Tree> getSubTree(const std::shared_ptr<InputTrace>& alpha);
-
     friend std::ostream & operator<<(std::ostream & out, Tree & t);
 
     std::string str();
->>>>>>> 392cd18d
 };
 #endif //FSM_TREES_TREE_H_