/*
 * Copyright. Gaël Dottel, Christoph Hilken, and Jan Peleska 2016 - 2021
 * 
 * Licensed under the EUPL V.1.1
 */
#ifndef FSM_TREES_TREENODE_H_
#define FSM_TREES_TREENODE_H_

#include <algorithm>
#include <memory>
#include <vector>

#include "trees/IOListContainer.h"
#include "trees/TreeEdge.h"
#include "cloneable/ICloneable.h"

class TreeNode : public std::enable_shared_from_this<TreeNode>, public ICloneable
{
protected:
    TreeNode(const TreeNode* other);
	/**
	The parent of this node
	*/
	std::weak_ptr<TreeNode> parent;

	/**
	A list containing the children of this node
	*/
	std::shared_ptr<std::vector<std::shared_ptr<TreeEdge>>> children;

	/**
	Mark this node as deleted
	*/
	bool deleted;

	//TODO
	void add(std::vector<int>::const_iterator lstIte, const std::vector<int>::const_iterator end);
    
    
public:
	/**
	Create a new tree node
	*/
	TreeNode();

    /**
     * Create a copy of this TreeNode and all its children
     */
    std::shared_ptr<TreeNode> clone() const;

	/**
	Set the node to this one parent
	@param pparent The node which will be the parent of this one
	*/
    void setParent(const std::weak_ptr<TreeNode> parent);

	/**
	Getter for the parent
	@return The parent
	*/
	std::weak_ptr<TreeNode> getParent() const;

	/**
	Mark this node as deleted.
	If this is a leaf node, remove it from the parent's list
	of children. If the parent becomes a leaf as an effect of
	this operation and if the parent is also marked as
	deleted, remove it as well. This is continued recursively.
	*/
	void deleteNode();

	/**
	Check whether or not this node is deleted
	@return true if this node have been deleted, false otherwise
	*/
	bool isDeleted() const;

	/**
	Getter for the children
	@return The children
	*/
	std::shared_ptr<std::vector<std::shared_ptr<TreeEdge>>> getChildren() const;

	/**
	Remove a tree node from this node's children target
	@param node The target to remove
	*/
	void remove(const std::shared_ptr<TreeNode> node);

	/**
	Calc the list of leaves of this tree
	@param leaves An empty list, it will be used to insert the leaves
	*/
	void calcLeaves(std::vector<std::shared_ptr<TreeNode>>& leaves);

	/**
	Add and edge to this node children
	@param edge The edge to be added
	*/
	void add(const std::shared_ptr<TreeEdge> edge);

	/**
	Check whether or not this tree node had any child or not
	@return true if it is a leaf, false otherwise
	*/
	bool isLeaf() const;

	/**
	Get the input needed to reach a tree node from this one (the node need to
	be reacheable in one step)
	@param node The node to be searched into the tree node's children target
	@return The input needed to reach the tree node
	*/
	int getIO(const std::shared_ptr<TreeNode> node) const;

	/**
	Check whether or not this tree node has a specific edge or not
	@param edge The edge to be searched into the tree node's children
	@return The tree edge if found, nullptr otherwise
	*/
	std::shared_ptr<TreeEdge> hasEdge(const std::shared_ptr<TreeEdge> edge) const;

	/**
	Get the inputs needed to reach this specific tree node
	@return The path
	*/
	std::vector<int> getPath();

	/**
	Compare with an other three node to see if it is a super tree of this one or not
	@param otherNode The other tree node to compare
	@return true if the other tree node is a super tree of this one, false otherwise
	*/
	bool superTreeOf(const std::shared_ptr<TreeNode> otherNode) const;

	/**
	Compare two tree node to check if they are the same or not
	@param treeNode1 The first tree node to compare
	@param treeNode2 The second tree node to compare
	@return true if they are the same, false otherwise
	*/
	friend bool operator==(TreeNode const & treeNode1, TreeNode const & treeNode2);
    friend bool operator!=(TreeNode const & treeNode1, TreeNode const & treeNode2);

	/**
	Conditional addition of a new edge emanating from this node:
	If an edge labelled by x already exists, nothing is changed, otherwise a
	new edge is created, and a new leaf node is returned

	@param x FSM input
	@return	existing target node under this input,
	if no new edge has been created, or
	the new leaf node, if a new edge has been created.
	*/
	std::shared_ptr<TreeNode> add(const int x);

	/**
	First delegate the work to the children, then append each input
	sequence in tcl to this node, using the special strategy of the
	add(lstIte) operation
	@param tcl The IOListContainer to be added
	*/
	void add(const IOListContainer & tcl);

	/**
	Append each input sequence in tcl to this node,
	using the special strategy of the add(lstIte) operation
	@param tcl The IOListContainer to be added
	*/
	void addToThisNode(const IOListContainer & tcl);
    void addToThisNode(const std::vector<int> &lst);

	/**
	Return target TreeNode reached after following the inputs
	from a given trace in the Tree.
	@param lstIte Iterator pointing to an element of an InputTrace
	@param end Iterator pointing to the last element of an InputTrace
	@return nullptr if the input trace does not match with any path in the
	tree
	TreeNode reached after having successfully matched the whole
	input trace against the tree.
	*/
	std::shared_ptr<TreeNode> after(std::vector<int>::const_iterator lstIte, const std::vector<int>::const_iterator end);

    std::shared_ptr<TreeNode> after(const int y) const;

    /**
     * Determines wether this node has an edge with the given output.
     * @param y The given output
     * @return {@code true}, if there is an outgoing edge with the given output,
     * {@code false} otherwise.
     */
    bool isDefined(int y) const;
    
    
    void calcSize(size_t& theSize);
    
<<<<<<< HEAD
    virtual TreeNode* _clone() const;
    std::shared_ptr<TreeNode> Clone() const;
=======
    /**
     * Perform in-order traversal and add resulting I/O-lists into
     * vector of I/O-lists.
     *
     * @param v current I/O-list, represented as vector
     * @param ioll vector of I/O-lists
     *
     */
    void traverse(std::vector<int>& v,
                  std::shared_ptr<std::vector<std::vector<int>>> ioll);
    
>>>>>>> da07f4f3
    
};
#endif //FSM_TREES_TREENODE_H_<|MERGE_RESOLUTION|>--- conflicted
+++ resolved
@@ -195,10 +195,9 @@
     
     void calcSize(size_t& theSize);
     
-<<<<<<< HEAD
     virtual TreeNode* _clone() const;
     std::shared_ptr<TreeNode> Clone() const;
-=======
+
     /**
      * Perform in-order traversal and add resulting I/O-lists into
      * vector of I/O-lists.
@@ -210,7 +209,6 @@
     void traverse(std::vector<int>& v,
                   std::shared_ptr<std::vector<std::vector<int>>> ioll);
     
->>>>>>> da07f4f3
     
 };
 #endif //FSM_TREES_TREENODE_H_